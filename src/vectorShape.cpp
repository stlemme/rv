//===- vectorShape.cpp -----------------------------===//
//
//                     The Region Vectorizer
//
// This file is distributed under the University of Illinois Open Source
// License. See LICENSE.TXT for details.
//
// @author kloessner, simon

#include <iostream>
#include <sstream>
#include <cmath>
#include <llvm/IR/Constants.h>
#include <llvm/IR/Function.h>

#include "utils/mathUtils.h"

#include "rv/vectorShape.h"
#include "rv/vectorizationInfo.h"

namespace rv {

VectorShape::VectorShape()
    : stride(0), hasConstantStride(false), alignment(0), defined(false) {}

VectorShape::VectorShape(uint _alignment)
    : stride(0), hasConstantStride(false), alignment(_alignment),
      defined(true) {}

// constant stride constructor
VectorShape::VectorShape(int _stride, unsigned _alignment)
    : stride(_stride), hasConstantStride(true), alignment(_alignment),
      defined(true) {}

namespace {

unsigned getAlignment(const llvm::Constant* c) {
  assert (c);

  if (isa<BasicBlock>(c) || isa<Function>(c))
    return 1;

  // An undef value is never aligned.
  if (isa<UndefValue>(c)) return 1;

  if (const ConstantInt* cint = dyn_cast<ConstantInt>(c)) {
    return static_cast<unsigned>(std::abs(cint->getSExtValue()));
  }

  // Other than that, only integer vector constants can be aligned.
  if (!c->getType()->isVectorTy()) return 1;

  // A zero-vector is aligned.
  if (isa<ConstantAggregateZero>(c)) return 0;

  if (const ConstantDataVector* cdv = dyn_cast<ConstantDataVector>(c)) {
    if (!cdv->getElementType()->isIntegerTy()) return 1;

    const int intValue = (int) cast<ConstantInt>(cdv->getAggregateElement(0U))->getSExtValue();

    return static_cast<unsigned>(std::abs(intValue));
  }

  assert (isa<ConstantVector>(c));
  const ConstantVector* cv = cast<ConstantVector>(c);

  if (!cv->getType()->getElementType()->isIntegerTy()) return 1;

  assert (isa<ConstantInt>(cv->getOperand(0)));
  const ConstantInt* celem = cast<ConstantInt>(cv->getOperand(0));
  const int intValue = (int) celem->getSExtValue();

  // The vector is aligned if its first element is aligned
  return static_cast<unsigned>(std::abs(intValue));
}

}

VectorShape VectorShape::fromConstant(const llvm::Constant* C) {
  return VectorShape::uni(getAlignment(C));
}

unsigned VectorShape::getAlignmentGeneral() const {
  assert(defined && "alignment function called on undef value");

  if (hasConstantStride) {
    if (stride == 0)
      return alignment;
    else
      return gcd(alignment, (unsigned) std::abs(stride));
  }
  else
    return alignment; // General alignment in case of varying shape
}

bool VectorShape::operator==(const VectorShape &a) const {
  return
      // both undef
      (!defined && !a.defined) ||

      // both are defined shapes
      (defined && a.defined && alignment == a.alignment && (
           // either both shapes are varying (with same alignment)
           (!hasConstantStride && !a.hasConstantStride) ||
           // both shapes are strided with same alignment
           (hasConstantStride && a.hasConstantStride && stride == a.stride)
        )
      );
}

bool VectorShape::operator!=(const VectorShape &a) const {
  return !(*this == a);
}

bool VectorShape::operator<(const VectorShape &a) const {
  if (!a.isDefined())
    return false; // Cannot be more precise than bottom
  if (!isDefined())
    return true; // Bottom is more precise then any defined shape

  if (hasConstantStride && !a.hasConstantStride)
    return true; // strided < varying

  // If both are of the same shape, decide by alignment
  if ((!hasConstantStride && !a.hasConstantStride) ||
      (hasConstantStride && a.hasConstantStride && stride == a.stride))
    return alignment % a.alignment == 0 && alignment > a.alignment;

  return false;
}

VectorShape operator-(const VectorShape& a) {
  if (!a.defined || !a.hasConstantStride) return a;
  return VectorShape::strided(-a.stride, a.alignment);
}

VectorShape operator+(const VectorShape& a, const VectorShape& b) {
  if (!a.defined || !b.defined)
    return VectorShape::undef();

  if (!a.hasConstantStride || !b.hasConstantStride)
    return VectorShape::varying(gcd(a.getAlignmentGeneral(), b.getAlignmentGeneral()));

  return VectorShape::strided(a.stride + b.stride, gcd(a.alignment, b.alignment));
}

VectorShape operator-(const VectorShape& a, const VectorShape& b) {
  if (!a.defined || !b.defined)
    return VectorShape::undef();

  if (!a.hasConstantStride || !b.hasConstantStride)
    return VectorShape::varying(gcd(a.getAlignmentGeneral(), b.getAlignmentGeneral()));

  return VectorShape::strided(a.stride - b.stride, gcd(a.alignment, b.alignment));
}

VectorShape operator*(int m, const VectorShape& a) {
  if (!a.defined) return a;

  if (!a.hasConstantStride) return VectorShape::varying(((m > 0) ? m : -m) * a.alignment);

  return VectorShape::strided(m * a.stride, ((m > 0) ? m : -m) * a.alignment);
}

VectorShape VectorShape::join(VectorShape a, VectorShape b) {
  if (!a.isDefined())
    return b;
  if (!b.isDefined())
    return a;

  if (a.hasConstantStride && b.hasConstantStride && a.getStride() == b.getStride()) {
    return strided(a.stride, gcd<>(a.alignment, b.alignment));
  } else {
    return varying(gcd(a.getAlignmentGeneral(), b.getAlignmentGeneral()));
  }
}

std::string VectorShape::str() const {
  if (!isDefined()) {
    return "undef_shape";
  }

  std::stringstream ss;
  if (isVarying()) {
    ss << "varying";
  } else if (isUniform()) {
    ss << "uni";
  } else if (isContiguous()) {
    ss << "cont";
  } else {
    ss << "stride(" << stride << ")";
  }

  if (alignment > 1) {
    ss << ", alignment(" << alignment << ", " << getAlignmentGeneral() << ")";
  }

  return ss.str();
}

VectorShape truncateToTypeSize(const VectorShape &a, unsigned typeSize) {
  if (!a.defined) return a;

<<<<<<< HEAD
  // FIXME
    // observed in SimpleBarrier2D:
    // %41 = <someInst> : stride(32)
    // %42 = trunc i64 i64 %41 to i32
    return a;

#if 0
    if (!a.isDefined()) return a;

    size_t factor = 1 << typeSize;
    if (a.isVarying()) {
      return VectorShape::varying(a.getAlignmentFirst() % factor);
    }

    // adapt the stride (if necessary)
    // this may create uniform values for large strides
    int newAlignment = gcd<size_t>(a.getAlignmentFirst(), factor);
    return VectorShape::strided(a.getStride() % factor, newAlignment);
#endif
=======
  unsigned factor = 1U << typeSize;
  unsigned newAlignment = gcd(a.alignment, factor);
  if (!a.hasConstantStride) {
    return VectorShape::varying(newAlignment);
  }

  // adapt the stride (if necessary)
  // this may create uniform values for large strides
  return VectorShape::strided(a.stride % factor, newAlignment);
>>>>>>> 864e1b5a
}


}<|MERGE_RESOLUTION|>--- conflicted
+++ resolved
@@ -201,7 +201,6 @@
 VectorShape truncateToTypeSize(const VectorShape &a, unsigned typeSize) {
   if (!a.defined) return a;
 
-<<<<<<< HEAD
   // FIXME
     // observed in SimpleBarrier2D:
     // %41 = <someInst> : stride(32)
@@ -221,17 +220,6 @@
     int newAlignment = gcd<size_t>(a.getAlignmentFirst(), factor);
     return VectorShape::strided(a.getStride() % factor, newAlignment);
 #endif
-=======
-  unsigned factor = 1U << typeSize;
-  unsigned newAlignment = gcd(a.alignment, factor);
-  if (!a.hasConstantStride) {
-    return VectorShape::varying(newAlignment);
-  }
-
-  // adapt the stride (if necessary)
-  // this may create uniform values for large strides
-  return VectorShape::strided(a.stride % factor, newAlignment);
->>>>>>> 864e1b5a
 }
 
 
