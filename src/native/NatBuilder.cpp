--- conflicted
+++ resolved
@@ -34,13 +34,8 @@
 }
 
 NatBuilder::NatBuilder(PlatformInfo &platformInfo, VectorizationInfo &vectorizationInfo,
-<<<<<<< HEAD
                        const DominatorTree &dominatorTree, MemoryDependenceResults &_memDepRes,
-                       ScalarEvolution &SE) :
-=======
-                       const DominatorTree &dominatorTree, MemoryDependenceAnalysis &memDepAnalysis,
                        ScalarEvolution &SE, ReductionAnalysis & _reda) :
->>>>>>> 7e927ff6
     builder(vectorizationInfo.getMapping().vectorFn->getContext()),
     platformInfo(platformInfo),
     vectorizationInfo(vectorizationInfo),
