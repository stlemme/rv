//===- rv.cpp ----------------*- C++ -*-===//
//
//                     The Region Vectorizer
//
// This file is distributed under the University of Illinois Open Source
// License. See LICENSE.TXT for details.
//
// @authors kloessner
//

#include <llvm/Transforms/Utils/Cloning.h>
#include <llvm/IR/LegacyPassManager.h>

#include <llvm/Analysis/LoopInfo.h>
#include <llvm/IR/Dominators.h>
#include <llvm/Analysis/PostDominators.h>
#include <llvm/IR/Verifier.h>
#include <llvm/Analysis/MemoryDependenceAnalysis.h>
#include <rv/analysis/MandatoryAnalysis.h>

#include "rv/rv.h"
#include "rv/analysis/DFG.h"
#include "rv/analysis/VectorizationAnalysis.h"
#include "rv/analysis/maskAnalysis.h"
#include "rv/transform/maskGenerator.h"
#include "rv/transform/loopExitCanonicalizer.h"
#include "rv/analysis/ABAAnalysis.h"

#include "rv/PlatformInfo.h"
#include "rv/vectorizationInfo.h"
#include "rv/analysis/DFG.h"
#include "rv/analysis/maskAnalysis.h"
#include "rv/analysis/reductionAnalysis.h"

#include "rv/transform/Linearizer.h"

#include "rv/transform/structOpt.h"

#include "native/nativeBackendPass.h"
#include "native/NatBuilder.h"

#include "utils/rvTools.h"

#include "rvConfig.h"



namespace rv {

VectorizerInterface::VectorizerInterface(PlatformInfo & _platInfo)
        : platInfo(_platInfo)
{
  addIntrinsics();
}

void
VectorizerInterface::addIntrinsics() {
    for (Function & func : platInfo.getModule()) {
        if (func.getName() == "rv_any" ||
            func.getName() == "rv_all") {
          VectorMapping mapping(
            &func,
            &func,
            0, // no specific vector width
            -1, //
            VectorShape::uni(),
            {VectorShape::varying()}
          );
          platInfo.addSIMDMapping(mapping);
        } else if (func.getName() == "rv_extract") {
          VectorMapping mapping(
            &func,
            &func,
            0, // no specific vector width
            -1, //
            VectorShape::uni(),
            {VectorShape::varying(), VectorShape::uni()}
          );
          platInfo.addSIMDMapping(mapping);
        } else if (func.getName() == "rv_ballot") {
          VectorMapping mapping(
            &func,
            &func,
            0, // no specific vector width
            -1, //
            VectorShape::uni(),
            {VectorShape::varying(), VectorShape::varying()}
            );
          platInfo.addSIMDMapping(mapping);
        }
    }
}

void
VectorizerInterface::analyze(VectorizationInfo& vecInfo,
                             const CDG& cdg,
                             const DFG& dfg,
                             const LoopInfo& loopInfo,
                             const PostDominatorTree& postDomTree,
                             const DominatorTree& domTree)
{
    VectorizationAnalysis vea(platInfo,
                                  vecInfo,
                                  cdg,
                                  dfg,
                                  loopInfo,
                                  domTree, postDomTree);

    MandatoryAnalysis man(vecInfo, loopInfo, cdg);

    ABAAnalysis abaAnalysis(platInfo,
                            vecInfo,
                            loopInfo,
                            postDomTree,
                            domTree);

    auto & scalarFn = vecInfo.getScalarFunction();
    vea.analyze(scalarFn);
  man.analyze(scalarFn);
    abaAnalysis.analyze(scalarFn);

}

MaskAnalysis*
VectorizerInterface::analyzeMasks(VectorizationInfo& vecInfo, const LoopInfo& loopinfo)
{
    MaskAnalysis* maskAnalysis = new MaskAnalysis(platInfo, vecInfo, loopinfo);
    maskAnalysis->analyze(vecInfo.getScalarFunction());
    return maskAnalysis;
}

bool
VectorizerInterface::generateMasks(VectorizationInfo& vecInfo,
                                   MaskAnalysis& maskAnalysis,
                                   const LoopInfo& loopInfo)
{
    MaskGenerator maskgenerator(vecInfo, maskAnalysis, loopInfo);
    return maskgenerator.generate(vecInfo.getScalarFunction());
}

bool
VectorizerInterface::linearizeCFG(VectorizationInfo& vecInfo,
                                  MaskAnalysis& maskAnalysis,
                                  LoopInfo& loopInfo,
                                  DominatorTree& domTree)
{
    // use a fresh domtree here
    DominatorTree fixedDomTree(vecInfo.getScalarFunction()); // FIXME someone upstream broke the domtree
    domTree.recalculate(vecInfo.getScalarFunction());
    Linearizer linearizer(vecInfo, maskAnalysis, fixedDomTree, loopInfo);

    IF_DEBUG {
      errs() << "--- VecInfo before Linearizer ---\n";
      vecInfo.dump();
    }

    linearizer.run();

    IF_DEBUG {
      errs() << "--- VecInfo after Linearizer ---\n";
      vecInfo.dump();
    }

    return true;
}

bool
VectorizerInterface::vectorize(VectorizationInfo &vecInfo, const DominatorTree &domTree, const LoopInfo & loopInfo)
{
  StructOpt sopt(vecInfo, platInfo.getDataLayout());
  sopt.run();

  ReductionAnalysis reda(vecInfo.getScalarFunction(), loopInfo);
  reda.analyze();

// vectorize with native
//    native::NatBuilder natBuilder(platInfo, vecInfo, domTree);
//    natBuilder.vectorize();
  legacy::FunctionPassManager fpm(vecInfo.getScalarFunction().getParent());
  fpm.add(new MemoryDependenceWrapperPass());
  fpm.add(new ScalarEvolutionWrapperPass());
  fpm.add(new NativeBackendPass(&vecInfo, &platInfo, &domTree, &reda));
  fpm.doInitialization();
  fpm.run(vecInfo.getScalarFunction());
  fpm.doFinalization();

  IF_DEBUG verifyFunction(vecInfo.getVectorFunction());

  return true;
}

void
<<<<<<< HEAD
VectorizerInterface::finalize() {
  // Remove temporary functions if inserted during mask generation.
  removeTempFunction(platInfo.getModule(), "entryMaskUseFn");
  removeTempFunction(platInfo.getModule(), "entryMaskUseFnSIMD");
=======
VectorizerInterface::finalize(VectorizationInfo & vecInfo) {
  const auto & scalarName = vecInfo.getScalarFunction().getName();
  const auto & vecName = vecInfo.getVectorFunction().getName();

  Function& finalFn = vecInfo.getVectorFunction();

  assert (!finalFn.isDeclaration());

  IF_DEBUG {
    rv::writeFunctionToFile(finalFn, (finalFn.getName() + ".ll").str());
  }

  IF_DEBUG {
    if (vecInfo.getRegion()) {
      errs() << "### Region Vectorization in function '" << scalarName << "' SUCCESSFUL!\n";
    } else {
      errs() << "### Whole-Function Vectorization of function '" << scalarName << " into " << vecName << "' SUCCESSFUL!\n";
    }
  }
>>>>>>> 11f52ca5
}

template <typename Impl>
static void lowerIntrinsicCall(CallInst* call, Impl impl) {
  call->replaceAllUsesWith(impl(call));
  call->eraseFromParent();
}

static void lowerIntrinsicCall(CallInst* call) {
  auto * callee = call->getCalledFunction();
  if (callee->getName() == "rv_any" ||
      callee->getName() == "rv_all" ||
      callee->getName() == "rv_extract") {
    lowerIntrinsicCall(call, [] (const CallInst* call) {
      return call->getOperand(0);
    });
  } else if (callee->getName() == "rv_ballot") {
    lowerIntrinsicCall(call, [] (CallInst* call) {
        IRBuilder<> builder(call);
        return builder.CreateZExt(call->getOperand(0), builder.getInt32Ty());
      });
  }
}

void
lowerIntrinsics(Module & mod) {
  const char* names[] = {"rv_any", "rv_all", "rv_extract", "rv_ballot"};
  for (int i = 0, n = sizeof(names) / sizeof(names[0]); i < n; i++) {
    auto func = mod.getFunction(names[i]);
    if (!func) continue;

    for (
      auto itUse = func->use_begin();
      itUse != func->use_end();
      itUse = func->use_begin())
    {
      auto *user = itUse->getUser();

      if (!isa<CallInst>(user)) {
        errs() << "Non Call: " << *user << "\n";
      }

      lowerIntrinsicCall(cast<CallInst>(user));
    }
  }
}

void
lowerIntrinsics(Function & func) {
  for (auto & block : func) {
    BasicBlock::iterator itStart = block.begin(), itEnd = block.end();
    for (BasicBlock::iterator it = itStart; it != itEnd; ) {
      auto * inst = &*it++;
      auto * call = dyn_cast<CallInst>(inst);
      if (call) lowerIntrinsicCall(call);
    }
  }
}



} // namespace rv<|MERGE_RESOLUTION|>--- conflicted
+++ resolved
@@ -190,32 +190,7 @@
 }
 
 void
-<<<<<<< HEAD
 VectorizerInterface::finalize() {
-  // Remove temporary functions if inserted during mask generation.
-  removeTempFunction(platInfo.getModule(), "entryMaskUseFn");
-  removeTempFunction(platInfo.getModule(), "entryMaskUseFnSIMD");
-=======
-VectorizerInterface::finalize(VectorizationInfo & vecInfo) {
-  const auto & scalarName = vecInfo.getScalarFunction().getName();
-  const auto & vecName = vecInfo.getVectorFunction().getName();
-
-  Function& finalFn = vecInfo.getVectorFunction();
-
-  assert (!finalFn.isDeclaration());
-
-  IF_DEBUG {
-    rv::writeFunctionToFile(finalFn, (finalFn.getName() + ".ll").str());
-  }
-
-  IF_DEBUG {
-    if (vecInfo.getRegion()) {
-      errs() << "### Region Vectorization in function '" << scalarName << "' SUCCESSFUL!\n";
-    } else {
-      errs() << "### Whole-Function Vectorization of function '" << scalarName << " into " << vecName << "' SUCCESSFUL!\n";
-    }
-  }
->>>>>>> 11f52ca5
 }
 
 template <typename Impl>
